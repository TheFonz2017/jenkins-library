import com.sap.piper.JenkinsUtils
import org.junit.Before
import org.junit.Rule
import org.junit.Test
import org.junit.rules.ExpectedException
import org.junit.rules.RuleChain

import util.BasePiperTest
import util.JenkinsCredentialsRule
import util.JenkinsEnvironmentRule
import util.JenkinsDockerExecuteRule
import util.JenkinsFileExistsRule
import util.JenkinsLoggingRule
import util.JenkinsReadFileRule
import util.JenkinsShellCallRule
import util.JenkinsStepRule
import util.JenkinsWriteFileRule
import util.JenkinsReadYamlRule
import util.Rules

import static org.hamcrest.Matchers.stringContainsInOrder
import static org.junit.Assert.*

import static org.hamcrest.Matchers.hasItem
import static org.hamcrest.Matchers.is
import static org.hamcrest.Matchers.not
import static org.hamcrest.Matchers.hasEntry
import static org.hamcrest.Matchers.containsString

class CloudFoundryDeployTest extends BasePiperTest {

    private File tmpDir = File.createTempDir()
    private ExpectedException thrown = ExpectedException.none()
    private JenkinsLoggingRule loggingRule = new JenkinsLoggingRule(this)
    private JenkinsShellCallRule shellRule = new JenkinsShellCallRule(this)
    private JenkinsWriteFileRule writeFileRule = new JenkinsWriteFileRule(this)
    private JenkinsReadFileRule readFileRule = new JenkinsReadFileRule(this, tmpDir.getAbsolutePath())
    private JenkinsDockerExecuteRule dockerExecuteRule = new JenkinsDockerExecuteRule(this)
    private JenkinsStepRule stepRule = new JenkinsStepRule(this)
    private JenkinsEnvironmentRule environmentRule = new JenkinsEnvironmentRule(this)
    private JenkinsReadYamlRule readYamlRule = new JenkinsReadYamlRule(this)
    private JenkinsFileExistsRule fileExistsRule = new JenkinsFileExistsRule(this, [])

    private writeInfluxMap = [:]

    class JenkinsUtilsMock extends JenkinsUtils {
        def isJobStartedByUser() {
            return true
        }
    }

    @Rule
    public RuleChain rules = Rules
        .getCommonRules(this)
        .around(readYamlRule)
        .around(thrown)
        .around(loggingRule)
        .around(shellRule)
        .around(writeFileRule)
        .around(readFileRule)
        .around(dockerExecuteRule)
        .around(environmentRule)
        .around(fileExistsRule)
        .around(new JenkinsCredentialsRule(this).withCredentials('test_cfCredentialsId', 'test_cf', '********'))
        .around(stepRule) // needs to be activated after dockerExecuteRule, otherwise executeDocker is not mocked

    @Before
    void init() {
        helper.registerAllowedMethod('influxWriteData', [Map.class], {m ->
            writeInfluxMap = m
        })
    }

    @Test
    void testNoTool() throws Exception {
        nullScript.commonPipelineEnvironment.configuration = [
            general: [
                camSystemRole: 'testRole',
                cfCredentialsId: 'myCreds'
            ],
            stages: [
                acceptance: [
                    cfOrg: 'testOrg',
                    cfSpace: 'testSpace',
                    deployUser: 'testUser',
                ]
            ],
            steps: [
                cloudFoundryDeploy: []
            ]
        ]

        stepRule.step.cloudFoundryDeploy([
            script: nullScript,
            juStabUtils: utils,
            jenkinsUtilsStub: new JenkinsUtilsMock(),
            deployTool: '',
            stageName: 'acceptance',
        ])
        // asserts
        assertThat(loggingRule.log, containsString('[cloudFoundryDeploy] General parameters: deployTool=, deployType=standard, cfApiEndpoint=https://api.cf.eu10.hana.ondemand.com, cfOrg=testOrg, cfSpace=testSpace, cfCredentialsId=myCreds'))
    }

    @Test
    void testNotAvailableTool() throws Exception {
        nullScript.commonPipelineEnvironment.configuration = [
            general: [
                cfCredentialsId: 'myCreds'
            ],
            stages: [
                acceptance: [
                    cfOrg: 'testOrg',
                    cfSpace: 'testSpace',
                    deployUser: 'testUser',
                ]
            ],
            steps: [
                cloudFoundryDeploy: []
            ]
        ]

        stepRule.step.cloudFoundryDeploy([
            script: nullScript,
            juStabUtils: utils,
            jenkinsUtilsStub: new JenkinsUtilsMock(),
            deployTool: 'notAvailable',
            stageName: 'acceptance'
        ])
        // asserts
        assertThat(loggingRule.log, containsString('[cloudFoundryDeploy] General parameters: deployTool=notAvailable, deployType=standard, cfApiEndpoint=https://api.cf.eu10.hana.ondemand.com, cfOrg=testOrg, cfSpace=testSpace, cfCredentialsId=myCreds'))
    }

    @Test
    void testCfNativeWithAppName() {
        readYamlRule.registerYaml('test.yml', "applications: [[name: 'manifestAppName']]")
        helper.registerAllowedMethod('writeYaml', [Map], { Map parameters ->
            generatedFile = parameters.file
            data = parameters.data
        })
        stepRule.step.cloudFoundryDeploy([
            script: nullScript,
            juStabUtils: utils,
            jenkinsUtilsStub: new JenkinsUtilsMock(),
            deployTool: 'cf_native',
            cfOrg: 'testOrg',
            cfSpace: 'testSpace',
            cfCredentialsId: 'test_cfCredentialsId',
            cfAppName: 'testAppName',
            cfManifest: 'test.yml'
        ])
        // asserts
        assertThat(dockerExecuteRule.dockerParams, hasEntry('dockerImage', 's4sdk/docker-cf-cli'))
        assertThat(dockerExecuteRule.dockerParams, hasEntry('dockerWorkspace', '/home/piper'))
        assertThat(dockerExecuteRule.dockerParams.dockerEnvVars, hasEntry('STATUS_CODE', "${200}"))
        assertThat(shellRule.shell, hasItem(containsString('cf login -u "test_cf" -p \'********\' -a https://api.cf.eu10.hana.ondemand.com -o "testOrg" -s "testSpace"')))
        assertThat(shellRule.shell, hasItem(containsString("cf push testAppName -f 'test.yml'")))
        assertThat(shellRule.shell, hasItem(containsString("cf logout")))
    }

    @Test
    void testCfNativeWithAppNameCustomApi() {
        readYamlRule.registerYaml('test.yml', "applications: [[name: 'manifestAppName']]")
        helper.registerAllowedMethod('writeYaml', [Map], { Map parameters ->
            generatedFile = parameters.file
            data = parameters.data
        })
        stepRule.step.cloudFoundryDeploy([
            script: nullScript,
            juStabUtils: utils,
            jenkinsUtilsStub: new JenkinsUtilsMock(),
            deployTool: 'cf_native',
            cfApiEndpoint: 'https://customApi',
            cfOrg: 'testOrg',
            cfSpace: 'testSpace',
            cfCredentialsId: 'test_cfCredentialsId',
            cfAppName: 'testAppName',
            cfManifest: 'test.yml'
        ])
        // asserts
        assertThat(shellRule.shell, hasItem(containsString('cf login -u "test_cf" -p \'********\' -a https://customApi -o "testOrg" -s "testSpace"')))
    }

    @Test
    void testCfNativeWithAppNameCompatible() {
        readYamlRule.registerYaml('test.yml', "applications: [[name: 'manifestAppName']]")
        helper.registerAllowedMethod('writeYaml', [Map], { Map parameters ->
            generatedFile = parameters.file
            data = parameters.data
        })
        stepRule.step.cloudFoundryDeploy([
            script: nullScript,
            juStabUtils: utils,
            jenkinsUtilsStub: new JenkinsUtilsMock(),
            deployTool: 'cf_native',
            cloudFoundry: [
                org: 'testOrg',
                space: 'testSpace',
                credentialsId: 'test_cfCredentialsId',
                appName: 'testAppName',
                manifest: 'test.yml'
            ]
        ])
        // asserts
        assertThat(dockerExecuteRule.dockerParams, hasEntry('dockerImage', 's4sdk/docker-cf-cli'))
        assertThat(dockerExecuteRule.dockerParams, hasEntry('dockerWorkspace', '/home/piper'))
        assertThat(dockerExecuteRule.dockerParams.dockerEnvVars, hasEntry('STATUS_CODE', "${200}"))
        assertThat(shellRule.shell, hasItem(containsString('cf login -u "test_cf" -p \'********\' -a https://api.cf.eu10.hana.ondemand.com -o "testOrg" -s "testSpace"')))
        assertThat(shellRule.shell, hasItem(containsString("cf push testAppName -f 'test.yml'")))
        assertThat(shellRule.shell, hasItem(containsString("cf logout")))
    }

    @Test
    void testCfNativeAppNameFromManifest() {
        helper.registerAllowedMethod('fileExists', [String.class], { s ->
            if("manifest-variables.yml".equals(s)) {
                return false
            }
            return true
        })
        readYamlRule.registerYaml('test.yml', "applications: [[name: 'manifestAppName']]")
        helper.registerAllowedMethod('writeYaml', [Map], { Map parameters ->
            generatedFile = parameters.file
            data = parameters.data
        })

        stepRule.step.cloudFoundryDeploy([
            script: nullScript,
            juStabUtils: utils,
            jenkinsUtilsStub: new JenkinsUtilsMock(),
            deployTool: 'cf_native',
            cfOrg: 'testOrg',
            cfSpace: 'testSpace',
            cfCredentialsId: 'test_cfCredentialsId',
            cfManifest: 'test.yml'
        ])
        // asserts
        assertThat(shellRule.shell, hasItem(containsString('cf login -u "test_cf" -p \'********\' -a https://api.cf.eu10.hana.ondemand.com -o "testOrg" -s "testSpace"')))
        assertThat(shellRule.shell, hasItem(containsString("cf push -f 'test.yml'")))
        assertThat(shellRule.shell, hasItem(containsString("cf logout")))
    }

    @Test
    void testCfNativeWithoutAppName() {
        helper.registerAllowedMethod('fileExists', [String.class], { s ->
            if("manifest-variables.yml".equals(s)) {
                return false
            }
            return true
        })
        readYamlRule.registerYaml('test.yml', "applications: [[]]")
        helper.registerAllowedMethod('writeYaml', [Map], { Map parameters ->
            generatedFile = parameters.file
            data = parameters.data
        })
        thrown.expect(hudson.AbortException)
        thrown.expectMessage('[cloudFoundryDeploy] ERROR: No appName available in manifest test.yml.')

        stepRule.step.cloudFoundryDeploy([
            script: nullScript,
            juStabUtils: utils,
            jenkinsUtilsStub: new JenkinsUtilsMock(),
            deployTool: 'cf_native',
            cfOrg: 'testOrg',
            cfSpace: 'testSpace',
            cfCredentialsId: 'test_cfCredentialsId',
            cfManifest: 'test.yml'
        ])
    }

    @Test
    void testCfNativeBlueGreenDefaultDeleteOldInstance() {

        readYamlRule.registerYaml('test.yml', "applications: [[]]")

        stepRule.step.cloudFoundryDeploy([
            script: nullScript,
            juStabUtils: utils,
            jenkinsUtilsStub: new JenkinsUtilsMock(),
            deployTool: 'cf_native',
            deployType: 'blue-green',
            cfOrg: 'testOrg',
            cfSpace: 'testSpace',
            cfCredentialsId: 'test_cfCredentialsId',
            cfAppName: 'testAppName',
            cfManifest: 'test.yml'
        ])

        assertThat(dockerExecuteRule.dockerParams, hasEntry('dockerImage', 's4sdk/docker-cf-cli'))
        assertThat(dockerExecuteRule.dockerParams, hasEntry('dockerWorkspace', '/home/piper'))

        assertThat(shellRule.shell, hasItem(containsString('cf login -u "test_cf" -p \'********\' -a https://api.cf.eu10.hana.ondemand.com -o "testOrg" -s "testSpace"')))
        assertThat(shellRule.shell, hasItem(containsString("cf blue-green-deploy testAppName --delete-old-apps -f 'test.yml'")))
        assertThat(shellRule.shell, hasItem(containsString("cf logout")))

    }

    @Test
    void testCfNativeBlueGreenExplicitDeleteOldInstance() {

        readYamlRule.registerYaml('test.yml', "applications: [[]]")

        stepRule.step.cloudFoundryDeploy([
            script: nullScript,
            juStabUtils: utils,
            jenkinsUtilsStub: new JenkinsUtilsMock(),
            deployTool: 'cf_native',
            deployType: 'blue-green',
            keepOldInstance: false,
            cfOrg: 'testOrg',
            cfSpace: 'testSpace',
            cfCredentialsId: 'test_cfCredentialsId',
            cfAppName: 'testAppName',
            cfManifest: 'test.yml'
        ])

        assertThat(dockerExecuteRule.dockerParams, hasEntry('dockerImage', 's4sdk/docker-cf-cli'))
        assertThat(dockerExecuteRule.dockerParams, hasEntry('dockerWorkspace', '/home/piper'))

        assertThat(shellRule.shell, hasItem(containsString('cf login -u "test_cf" -p \'********\' -a https://api.cf.eu10.hana.ondemand.com -o "testOrg" -s "testSpace"')))
        assertThat(shellRule.shell, hasItem(containsString("cf blue-green-deploy testAppName --delete-old-apps -f 'test.yml'")))
        assertThat(shellRule.shell, not(hasItem(containsString("cf stop testAppName-old &>"))))
        assertThat(shellRule.shell, hasItem(containsString("cf logout")))

    }

    @Test
    void testCfNativeBlueGreenKeepOldInstance() {

        readYamlRule.registerYaml('test.yml', "applications: [[]]")

        stepRule.step.cloudFoundryDeploy([
            script: nullScript,
            juStabUtils: utils,
            jenkinsUtilsStub: new JenkinsUtilsMock(),
            deployTool: 'cf_native',
            deployType: 'blue-green',
            keepOldInstance: true,
            cfOrg: 'testOrg',
            cfSpace: 'testSpace',
            cfCredentialsId: 'test_cfCredentialsId',
            cfAppName: 'testAppName',
            cfManifest: 'test.yml'
        ])

        assertThat(dockerExecuteRule.dockerParams, hasEntry('dockerImage', 's4sdk/docker-cf-cli'))
        assertThat(dockerExecuteRule.dockerParams, hasEntry('dockerWorkspace', '/home/piper'))

        assertThat(shellRule.shell, hasItem(containsString('cf login -u "test_cf" -p \'********\' -a https://api.cf.eu10.hana.ondemand.com -o "testOrg" -s "testSpace"')))
        assertThat(shellRule.shell, hasItem(containsString("cf blue-green-deploy testAppName -f 'test.yml'")))
        assertThat(shellRule.shell, hasItem(containsString("cf stop testAppName-old &>")))
        assertThat(shellRule.shell, hasItem(containsString("cf logout")))
    }

    @Test
    void testCfNativeBlueGreenKeepOldInstanceShouldThrowErrorOnStopError(){

        // the name of the file which will be written contains a dynamically generated UUID
        // we force randomUUID() to return 1 that we can use this file in the test
        UUID.metaClass.static.randomUUID = { -> 1}
        new File(tmpDir, '1-cfStopOutput.txt').write('any error message')

        shellRule.setReturnValue(JenkinsShellCallRule.Type.REGEX, '^cf stop testAppName-old &> .*$', 1)

        readYamlRule.registerYaml('test.yml', "applications: [[]]")

        thrown.expect(hudson.AbortException)
        thrown.expectMessage("Could not stop application testAppName-old. Error: any error message")

        stepRule.step.cloudFoundryDeploy([
            script: nullScript,
            juStabUtils: utils,
            jenkinsUtilsStub: new JenkinsUtilsMock(),
            deployTool: 'cf_native',
            deployType: 'blue-green',
            keepOldInstance: true,
            cfOrg: 'testOrg',
            cfSpace: 'testSpace',
            cfCredentialsId: 'test_cfCredentialsId',
            cfAppName: 'testAppName',
            cfManifest: 'test.yml'
        ])

        assertThat(dockerExecuteRule.dockerParams, hasEntry('dockerImage', 's4sdk/docker-cf-cli'))
        assertThat(dockerExecuteRule.dockerParams, hasEntry('dockerWorkspace', '/home/piper'))

        assertThat(shellRule.shell, hasItem(containsString('cf login -u "test_cf" -p \'********\' -a https://api.cf.eu10.hana.ondemand.com -o "testOrg" -s "testSpace"')))
        assertThat(shellRule.shell, hasItem(containsString("cf blue-green-deploy testAppName -f 'test.yml'")))
        assertThat(shellRule.shell, hasItem(containsString("cf stop testAppName-old &> 1-cfStopOutput.txt")))
    }

    @Test
    void testCfNativeStandardShouldNotStopInstance() {

        readYamlRule.registerYaml('test.yml', "applications: [[]]")

        stepRule.step.cloudFoundryDeploy([
            script: nullScript,
            juStabUtils: utils,
            jenkinsUtilsStub: new JenkinsUtilsMock(),
            deployTool: 'cf_native',
            deployType: 'standard',
            keepOldInstance: true,
            cfOrg: 'testOrg',
            cfSpace: 'testSpace',
            cfCredentialsId: 'test_cfCredentialsId',
            cfAppName: 'testAppName',
            cfManifest: 'test.yml'
        ])

        assertThat(shellRule.shell, not(hasItem(containsString("cf stop testAppName-old &>"))))
    }

    @Test
    void testCfNativeWithoutAppNameBlueGreen() {

        helper.registerAllowedMethod('fileExists', [String.class], { s ->
            if("manifest-variables.yml".equals(s)) {
                return false
            }
            return true
        })
        readYamlRule.registerYaml('test.yml', "applications: [[]]")

        thrown.expect(hudson.AbortException)
        thrown.expectMessage('[cloudFoundryDeploy] ERROR: Blue-green plugin requires app name to be passed (see https://github.com/bluemixgaragelondon/cf-blue-green-deploy/issues/27)')

        stepRule.step.cloudFoundryDeploy([
            script: nullScript,
            juStabUtils: utils,
            jenkinsUtilsStub: new JenkinsUtilsMock(),
            deployTool: 'cf_native',
            deployType: 'blue-green',
            cfOrg: 'testOrg',
            cfSpace: 'testSpace',
            cfCredentialsId: 'test_cfCredentialsId',
            cfManifest: 'test.yml'
        ])
    }


    @Test
    void testMta() {
        stepRule.step.cloudFoundryDeploy([
            script: nullScript,
            juStabUtils: utils,
            jenkinsUtilsStub: new JenkinsUtilsMock(),
            cfOrg: 'testOrg',
            cfSpace: 'testSpace',
            cfCredentialsId: 'test_cfCredentialsId',
            deployTool: 'mtaDeployPlugin',
            mtaPath: 'target/test.mtar'
        ])
        // asserts
        assertThat(dockerExecuteRule.dockerParams, hasEntry('dockerImage', 's4sdk/docker-cf-cli'))
        assertThat(dockerExecuteRule.dockerParams, hasEntry('dockerWorkspace', '/home/piper'))
        assertThat(shellRule.shell, hasItem(containsString('cf login -u test_cf -p \'********\' -a https://api.cf.eu10.hana.ondemand.com -o "testOrg" -s "testSpace"')))
        assertThat(shellRule.shell, hasItem(containsString('cf deploy target/test.mtar -f')))
        assertThat(shellRule.shell, hasItem(containsString('cf logout')))
    }

    @Test
    void testMtaBlueGreen() {

        stepRule.step.cloudFoundryDeploy([
            script: nullScript,
            juStabUtils: utils,
            jenkinsUtilsStub: new JenkinsUtilsMock(),
            cfOrg: 'testOrg',
            cfSpace: 'testSpace',
            cfCredentialsId: 'test_cfCredentialsId',
            deployTool: 'mtaDeployPlugin',
            deployType: 'blue-green',
            mtaPath: 'target/test.mtar'
        ])

        assertThat(shellRule.shell, hasItem(stringContainsInOrder(["cf login -u test_cf", 'cf bg-deploy', '-f', '--no-confirm'])))
    }

    @Test
    void testInfluxReporting() {
        readYamlRule.registerYaml('test.yml', "applications: [[name: 'manifestAppName']]")
        helper.registerAllowedMethod('writeYaml', [Map], { Map parameters ->
            generatedFile = parameters.file
            data = parameters.data
        })
        nullScript.commonPipelineEnvironment.setArtifactVersion('1.2.3')
        stepRule.step.cloudFoundryDeploy([
            script: nullScript,
            juStabUtils: utils,
            jenkinsUtilsStub: new JenkinsUtilsMock(),
            deployTool: 'cf_native',
            cfOrg: 'testOrg',
            cfSpace: 'testSpace',
            cfCredentialsId: 'test_cfCredentialsId',
            cfAppName: 'testAppName',
            cfManifest: 'test.yml'
        ])
        // asserts
        assertThat(writeInfluxMap.customDataMap.deployment_data.artifactUrl, is('n/a'))
        assertThat(writeInfluxMap.customDataMap.deployment_data.deployTime, containsString(new Date().format( 'MMM dd, yyyy')))
        assertThat(writeInfluxMap.customDataMap.deployment_data.jobTrigger, is('USER'))

        assertThat(writeInfluxMap.customDataMapTags.deployment_data.artifactVersion, is('1.2.3'))
        assertThat(writeInfluxMap.customDataMapTags.deployment_data.deployUser, is('test_cf'))
        assertThat(writeInfluxMap.customDataMapTags.deployment_data.deployResult, is('SUCCESS'))
        assertThat(writeInfluxMap.customDataMapTags.deployment_data.cfApiEndpoint, is('https://api.cf.eu10.hana.ondemand.com'))
        assertThat(writeInfluxMap.customDataMapTags.deployment_data.cfOrg, is('testOrg'))
        assertThat(writeInfluxMap.customDataMapTags.deployment_data.cfSpace, is('testSpace'))
    }

    @Test
    void testCfPushDeploymentWithVariableSubstitution() {
        readYamlRule.registerYaml('test.yml', "applications: [[name: '((appName))']]")
        readYamlRule.registerYaml('vars.yml', "[appName: 'testApplication']")
        fileExistsRule.registerExistingFile("test.yml")
        fileExistsRule.registerExistingFile("vars.yml")

        boolean testYamlWritten = false
        def testYamlData = null
        helper.registerAllowedMethod('writeYaml', [Map], { Map m ->
            if (m.file.equals("test.yml")) {
                testYamlWritten = true
                testYamlData = m.data
            }
        })

        stepRule.step.cloudFoundryDeploy([
            script: nullScript,
            juStabUtils: utils,
            jenkinsUtilsStub: new JenkinsUtilsMock(),
            deployTool: 'cf_native',
            cfOrg: 'testOrg',
            cfSpace: 'testSpace',
            cfCredentialsId: 'test_cfCredentialsId',
            cfAppName: 'testAppName',
            cfManifest: 'test.yml',
<<<<<<< HEAD
            cfManifestVariables: 'vars.yml'
=======
            cfManifestVariablesFiles: ['vars.yml']
>>>>>>> 53c4fb5e
        ])

        // asserts
        assertTrue(testYamlWritten)
        assertNotNull(testYamlData)
        assertThat(testYamlData.get("applications").get(0).get(0).get("name"), is("testApplication"))

        assertThat(dockerExecuteRule.dockerParams, hasEntry('dockerImage', 's4sdk/docker-cf-cli'))
        assertThat(dockerExecuteRule.dockerParams, hasEntry('dockerWorkspace', '/home/piper'))
        assertThat(dockerExecuteRule.dockerParams.dockerEnvVars, hasEntry('STATUS_CODE', "${200}"))
        assertThat(shellRule.shell, hasItem(containsString('cf login -u "test_cf" -p \'********\' -a https://api.cf.eu10.hana.ondemand.com -o "testOrg" -s "testSpace"')))
        assertThat(shellRule.shell, hasItem(containsString("cf push testAppName -f 'test.yml'")))
        assertThat(shellRule.shell, hasItem(containsString("cf logout")))
    }

    @Test
<<<<<<< HEAD
=======
    void testCfPushDeploymentWithVariableSubstitutionFromVarsList() {
        readYamlRule.registerYaml('test.yml', "applications: [[name: '((appName))']]")
        readYamlRule.registerYaml('vars.yml', "[appName: 'testApplication']")
        List varsList = [["appName" : "testApplicationFromVarsList"]]

        fileExistsRule.registerExistingFile("test.yml")
        fileExistsRule.registerExistingFile("vars.yml")

        boolean testYamlWritten = false
        def testYamlData = null
        helper.registerAllowedMethod('writeYaml', [Map], { Map m ->
            if (m.file.equals("test.yml")) {
                testYamlWritten = true
                testYamlData = m.data
            }
        })

        stepRule.step.cloudFoundryDeploy([
            script: nullScript,
            juStabUtils: utils,
            jenkinsUtilsStub: new JenkinsUtilsMock(),
            deployTool: 'cf_native',
            cfOrg: 'testOrg',
            cfSpace: 'testSpace',
            cfCredentialsId: 'test_cfCredentialsId',
            cfAppName: 'testAppName',
            cfManifest: 'test.yml',
            cfManifestVariablesFiles: ['vars.yml'],
            cfManifestVariables: varsList
        ])

        // asserts
        assertTrue(testYamlWritten)
        assertNotNull(testYamlData)
        assertThat(testYamlData.get("applications").get(0).get(0).get("name"), is("testApplicationFromVarsList"))

        assertThat(dockerExecuteRule.dockerParams, hasEntry('dockerImage', 's4sdk/docker-cf-cli'))
        assertThat(dockerExecuteRule.dockerParams, hasEntry('dockerWorkspace', '/home/piper'))
        assertThat(dockerExecuteRule.dockerParams.dockerEnvVars, hasEntry('STATUS_CODE', "${200}"))
        assertThat(shellRule.shell, hasItem(containsString('cf login -u "test_cf" -p \'********\' -a https://api.cf.eu10.hana.ondemand.com -o "testOrg" -s "testSpace"')))
        assertThat(shellRule.shell, hasItem(containsString("cf push testAppName -f 'test.yml'")))
        assertThat(shellRule.shell, hasItem(containsString("cf logout")))
    }

    @Test
>>>>>>> 53c4fb5e
    void testCfPushDeploymentWithoutVariableSubstitution() {
        readYamlRule.registerYaml('test.yml', "applications: [[name: '((appName))']]")
        readYamlRule.registerYaml('vars.yml', "[appName: 'testApplication']")

        // Note: we are not registering the files above as existing files.
        //       Hence, variable substitution will be skipped.

        boolean testYamlWritten = false
        def testYamlData = null
        helper.registerAllowedMethod('writeYaml', [Map], { Map m ->
            if (m.file.equals("test.yml")) {
                testYamlWritten = true
                testYamlData = m.data
            }
        })

        stepRule.step.cloudFoundryDeploy([
            script: nullScript,
            juStabUtils: utils,
            jenkinsUtilsStub: new JenkinsUtilsMock(),
            deployTool: 'cf_native',
            cfOrg: 'testOrg',
            cfSpace: 'testSpace',
            cfCredentialsId: 'test_cfCredentialsId',
            cfAppName: 'testAppName',
            cfManifest: 'test.yml',
<<<<<<< HEAD
            cfManifestVariables: 'vars.yml'
=======
            cfManifestVariablesFiles: ['vars.yml']
>>>>>>> 53c4fb5e
        ])

        // asserts
        assertFalse(testYamlWritten)
        assertNull(testYamlData)
        assertTrue(loggingRule.log.contains("[CFManifestSubstituteVariables] Could not find YAML file at test.yml. Skipping variable substitution."))

        assertThat(dockerExecuteRule.dockerParams, hasEntry('dockerImage', 's4sdk/docker-cf-cli'))
        assertThat(dockerExecuteRule.dockerParams, hasEntry('dockerWorkspace', '/home/piper'))
        assertThat(dockerExecuteRule.dockerParams.dockerEnvVars, hasEntry('STATUS_CODE', "${200}"))
        assertThat(shellRule.shell, hasItem(containsString('cf login -u "test_cf" -p \'********\' -a https://api.cf.eu10.hana.ondemand.com -o "testOrg" -s "testSpace"')))
        assertThat(shellRule.shell, hasItem(containsString("cf push testAppName -f 'test.yml'")))
        assertThat(shellRule.shell, hasItem(containsString("cf logout")))
    }

    @Test
    void testCfBlueGreenDeploymentWithVariableSubstitution() {

        readYamlRule.registerYaml('test.yml', "applications: [[name: '((appName))']]")
        readYamlRule.registerYaml('vars.yml', "[appName: 'testApplication']")

        fileExistsRule.registerExistingFile("test.yml")
        fileExistsRule.registerExistingFile("vars.yml")

        boolean testYamlWritten = false
        def testYamlData = null
        helper.registerAllowedMethod('writeYaml', [Map], { Map m ->
            if (m.file.equals("test.yml")) {
                testYamlWritten = true
                testYamlData = m.data
            }
        })

        stepRule.step.cloudFoundryDeploy([
            script: nullScript,
            juStabUtils: utils,
            jenkinsUtilsStub: new JenkinsUtilsMock(),
            deployTool: 'cf_native',
            deployType: 'blue-green',
            cfOrg: 'testOrg',
            cfSpace: 'testSpace',
            cfCredentialsId: 'test_cfCredentialsId',
            cfAppName: 'testAppName',
            cfManifest: 'test.yml',
<<<<<<< HEAD
            cfManifestVariables: 'vars.yml'
=======
            cfManifestVariablesFiles: ['vars.yml']
>>>>>>> 53c4fb5e
        ])

        // asserts
        assertTrue(testYamlWritten)
        assertNotNull(testYamlData)
        assertThat(testYamlData.get("applications").get(0).get(0).get("name"), is("testApplication"))

        assertThat(dockerExecuteRule.dockerParams, hasEntry('dockerImage', 's4sdk/docker-cf-cli'))
        assertThat(dockerExecuteRule.dockerParams, hasEntry('dockerWorkspace', '/home/piper'))
        assertThat(dockerExecuteRule.dockerParams.dockerEnvVars, hasEntry('STATUS_CODE', "${200}"))
        assertThat(shellRule.shell, hasItem(containsString('cf login -u "test_cf" -p \'********\' -a https://api.cf.eu10.hana.ondemand.com -o "testOrg" -s "testSpace"')))
        assertThat(shellRule.shell, hasItem(containsString("cf blue-green-deploy testAppName --delete-old-apps -f 'test.yml'")))
        assertThat(shellRule.shell, hasItem(containsString("cf logout")))
    }
<<<<<<< HEAD
=======

    @Test
    void testCfBlueGreenDeploymentWithVariableSubstitutionFromVarsList() {
        readYamlRule.registerYaml('test.yml', "applications: [[name: '((appName))']]")
        readYamlRule.registerYaml('vars.yml', "[appName: 'testApplication']")
        List varsList = [["appName" : "testApplicationFromVarsList"]]

        fileExistsRule.registerExistingFile("test.yml")
        fileExistsRule.registerExistingFile("vars.yml")

        boolean testYamlWritten = false
        def testYamlData = null
        helper.registerAllowedMethod('writeYaml', [Map], { Map m ->
            if (m.file.equals("test.yml")) {
                testYamlWritten = true
                testYamlData = m.data
            }
        })

        stepRule.step.cloudFoundryDeploy([
            script: nullScript,
            juStabUtils: utils,
            jenkinsUtilsStub: new JenkinsUtilsMock(),
            deployTool: 'cf_native',
            deployType: 'blue-green',
            cfOrg: 'testOrg',
            cfSpace: 'testSpace',
            cfCredentialsId: 'test_cfCredentialsId',
            cfAppName: 'testAppName',
            cfManifest: 'test.yml',
            cfManifestVariablesFiles: ['vars.yml'],
            cfManifestVariables: varsList
        ])

        // asserts
        assertTrue(testYamlWritten)
        assertNotNull(testYamlData)
        assertThat(testYamlData.get("applications").get(0).get(0).get("name"), is("testApplicationFromVarsList"))

        assertThat(dockerExecuteRule.dockerParams, hasEntry('dockerImage', 's4sdk/docker-cf-cli'))
        assertThat(dockerExecuteRule.dockerParams, hasEntry('dockerWorkspace', '/home/piper'))
        assertThat(dockerExecuteRule.dockerParams.dockerEnvVars, hasEntry('STATUS_CODE', "${200}"))
        assertThat(shellRule.shell, hasItem(containsString('cf login -u "test_cf" -p \'********\' -a https://api.cf.eu10.hana.ondemand.com -o "testOrg" -s "testSpace"')))
        assertThat(shellRule.shell, hasItem(containsString("cf blue-green-deploy testAppName --delete-old-apps -f 'test.yml'")))
        assertThat(shellRule.shell, hasItem(containsString("cf logout")))
    }
>>>>>>> 53c4fb5e
}<|MERGE_RESOLUTION|>--- conflicted
+++ resolved
@@ -39,7 +39,6 @@
     private JenkinsStepRule stepRule = new JenkinsStepRule(this)
     private JenkinsEnvironmentRule environmentRule = new JenkinsEnvironmentRule(this)
     private JenkinsReadYamlRule readYamlRule = new JenkinsReadYamlRule(this)
-    private JenkinsFileExistsRule fileExistsRule = new JenkinsFileExistsRule(this, [])
 
     private writeInfluxMap = [:]
 
@@ -60,7 +59,6 @@
         .around(readFileRule)
         .around(dockerExecuteRule)
         .around(environmentRule)
-        .around(fileExistsRule)
         .around(new JenkinsCredentialsRule(this).withCredentials('test_cfCredentialsId', 'test_cf', '********'))
         .around(stepRule) // needs to be activated after dockerExecuteRule, otherwise executeDocker is not mocked
 
@@ -211,12 +209,7 @@
 
     @Test
     void testCfNativeAppNameFromManifest() {
-        helper.registerAllowedMethod('fileExists', [String.class], { s ->
-            if("manifest-variables.yml".equals(s)) {
-                return false
-            }
-            return true
-        })
+        helper.registerAllowedMethod('fileExists', [String.class], { s -> return true })
         readYamlRule.registerYaml('test.yml', "applications: [[name: 'manifestAppName']]")
         helper.registerAllowedMethod('writeYaml', [Map], { Map parameters ->
             generatedFile = parameters.file
@@ -241,12 +234,7 @@
 
     @Test
     void testCfNativeWithoutAppName() {
-        helper.registerAllowedMethod('fileExists', [String.class], { s ->
-            if("manifest-variables.yml".equals(s)) {
-                return false
-            }
-            return true
-        })
+        helper.registerAllowedMethod('fileExists', [String.class], { s -> return true })
         readYamlRule.registerYaml('test.yml', "applications: [[]]")
         helper.registerAllowedMethod('writeYaml', [Map], { Map parameters ->
             generatedFile = parameters.file
@@ -413,12 +401,7 @@
     @Test
     void testCfNativeWithoutAppNameBlueGreen() {
 
-        helper.registerAllowedMethod('fileExists', [String.class], { s ->
-            if("manifest-variables.yml".equals(s)) {
-                return false
-            }
-            return true
-        })
+        helper.registerAllowedMethod('fileExists', [String.class], { s -> return true })
         readYamlRule.registerYaml('test.yml', "applications: [[]]")
 
         thrown.expect(hudson.AbortException)
@@ -534,11 +517,7 @@
             cfCredentialsId: 'test_cfCredentialsId',
             cfAppName: 'testAppName',
             cfManifest: 'test.yml',
-<<<<<<< HEAD
-            cfManifestVariables: 'vars.yml'
-=======
             cfManifestVariablesFiles: ['vars.yml']
->>>>>>> 53c4fb5e
         ])
 
         // asserts
@@ -555,8 +534,6 @@
     }
 
     @Test
-<<<<<<< HEAD
-=======
     void testCfPushDeploymentWithVariableSubstitutionFromVarsList() {
         readYamlRule.registerYaml('test.yml', "applications: [[name: '((appName))']]")
         readYamlRule.registerYaml('vars.yml', "[appName: 'testApplication']")
@@ -602,7 +579,6 @@
     }
 
     @Test
->>>>>>> 53c4fb5e
     void testCfPushDeploymentWithoutVariableSubstitution() {
         readYamlRule.registerYaml('test.yml', "applications: [[name: '((appName))']]")
         readYamlRule.registerYaml('vars.yml', "[appName: 'testApplication']")
@@ -629,11 +605,7 @@
             cfCredentialsId: 'test_cfCredentialsId',
             cfAppName: 'testAppName',
             cfManifest: 'test.yml',
-<<<<<<< HEAD
-            cfManifestVariables: 'vars.yml'
-=======
             cfManifestVariablesFiles: ['vars.yml']
->>>>>>> 53c4fb5e
         ])
 
         // asserts
@@ -678,11 +650,7 @@
             cfCredentialsId: 'test_cfCredentialsId',
             cfAppName: 'testAppName',
             cfManifest: 'test.yml',
-<<<<<<< HEAD
-            cfManifestVariables: 'vars.yml'
-=======
             cfManifestVariablesFiles: ['vars.yml']
->>>>>>> 53c4fb5e
         ])
 
         // asserts
@@ -697,8 +665,6 @@
         assertThat(shellRule.shell, hasItem(containsString("cf blue-green-deploy testAppName --delete-old-apps -f 'test.yml'")))
         assertThat(shellRule.shell, hasItem(containsString("cf logout")))
     }
-<<<<<<< HEAD
-=======
 
     @Test
     void testCfBlueGreenDeploymentWithVariableSubstitutionFromVarsList() {
@@ -745,5 +711,4 @@
         assertThat(shellRule.shell, hasItem(containsString("cf blue-green-deploy testAppName --delete-old-apps -f 'test.yml'")))
         assertThat(shellRule.shell, hasItem(containsString("cf logout")))
     }
->>>>>>> 53c4fb5e
 }