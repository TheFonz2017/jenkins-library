import com.sap.piper.ConfigurationLoader
import com.sap.piper.ConfigurationMerger

import groovy.transform.Field

@Field def DEFAULT_MTA_JAR_NAME = 'mta.jar'

def call(Map parameters = [:]) {

    def stepName = 'mtaBuild'

    Set parameterKeys = [
        'buildTarget',
        'mtaJarLocation'
    ]

    Set stepConfigurationKeys = [
        'buildTarget',
        'mtaJarLocation'
    ]

    handlePipelineStepErrors (stepName: stepName, stepParameters: parameters) {

        final script = parameters?.script ?: [commonPipelineEnvironment: commonPipelineEnvironment]

        prepareDefaultValues script: script

        final Map configuration = ConfigurationMerger.merge(
                                      script, stepName,
                                      parameters, parameterKeys,
                                      null,
                                      stepConfigurationKeys)

<<<<<<< HEAD

        MTA_JAR_FILE_VALIDATE: {
            // same order like inside getMtaJar,
            def mtaJarLocation = configuration?.mtaJarLocation ?: env?.MTA_JAR_LOCATION
            def returnCodeLsMtaJar = sh script: "ls ${DEFAULT_MTA_JAR_NAME}", returnStatus:true
            if(mtaJarLocation || ( !mtaJarLocation && returnCodeLsMtaJar != 0)) {
                toolValidate tool: 'mta', home: mtaJarLocation
            } else {
                echo "mta toolset (${DEFAULT_MTA_JAR_NAME}) has been found in current working directory. Using this version without further tool validation."
=======
        JAVA_HOME_CHECK : {

            // in case JAVA_HOME is not set, but java is in the path we should not fail
            // in order to be backward compatible. Before introducing that check here
            // is worked also in case JAVA_HOME was not set, but java was in the path.
            // toolValidate works only upon JAVA_HOME and fails in case it is not set.

            def rc = sh script: 'which java' , returnStatus: true
            if(script.JAVA_HOME || (!script.JAVA_HOME && rc != 0)) {
                toolValidate tool: 'java', home: script.JAVA_HOME
            } else {
                echo 'Tool validation (java) skipped. JAVA_HOME not set, but java executable in path.'
>>>>>>> b8760201
            }
        }

        def mtaYaml = readYaml file: "${pwd()}/mta.yaml"

        //[Q]: Why not yaml.dump()? [A]: This reformats the whole file.
        sh "sed -ie \"s/\\\${timestamp}/`date +%Y%m%d%H%M%S`/g\" \"${pwd()}/mta.yaml\""

        def id = mtaYaml.ID
        if (!id) {
            error "Property 'ID' not found in mta.yaml file at: '${pwd()}'"
        }

        def mtarFileName = "${id}.mtar"

        def mtaJar = getMtaJar(stepName, configuration)
        def buildTarget = configuration.buildTarget

        sh  """#!/bin/bash
            export PATH=./node_modules/.bin:${PATH}
            java -jar ${mtaJar} --mtar ${mtarFileName} --build-target=${buildTarget} build
            """

        def mtarFilePath = "${pwd()}/${mtarFileName}"
        script?.commonPipelineEnvironment?.setMtarFilePath(mtarFilePath)

        return mtarFilePath
    }
}

private getMtaJar(stepName, configuration) {
    def mtaJarLocation = DEFAULT_MTA_JAR_NAME //default, maybe it is in current working directory

    if(configuration?.mtaJarLocation){
        mtaJarLocation = "${configuration.mtaJarLocation}/${DEFAULT_MTA_JAR_NAME}"
        echo "[$stepName] MTA JAR \"${mtaJarLocation}\" retrieved from configuration."
        return mtaJarLocation
    }

    if(env?.MTA_JAR_LOCATION){
        mtaJarLocation = "${env.MTA_JAR_LOCATION}/${DEFAULT_MTA_JAR_NAME}"
        echo "[$stepName] MTA JAR \"${mtaJarLocation}\" retrieved from environment."
        return mtaJarLocation
    }

    echo "[$stepName] Using MTA JAR from current working directory."
    return mtaJarLocation
}
<|MERGE_RESOLUTION|>--- conflicted
+++ resolved
@@ -31,8 +31,6 @@
                                       null,
                                       stepConfigurationKeys)
 
-<<<<<<< HEAD
-
         MTA_JAR_FILE_VALIDATE: {
             // same order like inside getMtaJar,
             def mtaJarLocation = configuration?.mtaJarLocation ?: env?.MTA_JAR_LOCATION
@@ -41,7 +39,9 @@
                 toolValidate tool: 'mta', home: mtaJarLocation
             } else {
                 echo "mta toolset (${DEFAULT_MTA_JAR_NAME}) has been found in current working directory. Using this version without further tool validation."
-=======
+            }
+        }
+
         JAVA_HOME_CHECK : {
 
             // in case JAVA_HOME is not set, but java is in the path we should not fail
@@ -54,7 +54,6 @@
                 toolValidate tool: 'java', home: script.JAVA_HOME
             } else {
                 echo 'Tool validation (java) skipped. JAVA_HOME not set, but java executable in path.'
->>>>>>> b8760201
             }
         }
 
