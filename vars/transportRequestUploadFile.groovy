import com.sap.piper.GitUtils
import groovy.transform.Field

import com.sap.piper.ConfigurationHelper
import com.sap.piper.ConfigurationMerger
import com.sap.piper.cm.ChangeManagement
import com.sap.piper.cm.ChangeManagementException

import hudson.AbortException


@Field def STEP_NAME = 'transportRequestUploadFile'

@Field Set generalConfigurationKeys = [
<<<<<<< HEAD
    'changeManagement',
=======
    'credentialsId',
    'cmClientOpts',
    'endpoint',
    'gitFrom',
    'gitTo',
    'gitChangeDocumentLabel',
    'gitTransportRequestLabel',
    'gitFormat'
>>>>>>> 00a2e088
  ]

@Field Set parameterKeys = generalConfigurationKeys.plus([
    'applicationId',
    'changeDocumentId',
    'filePath',
    'transportRequestId'])

@Field Set stepConfigurationKeys = generalConfigurationKeys

def call(parameters = [:]) {

    handlePipelineStepErrors (stepName: STEP_NAME, stepParameters: parameters) {

        def script = parameters?.script ?: [commonPipelineEnvironment: commonPipelineEnvironment]

        ChangeManagement cm = parameters.cmUtils ?: new ChangeManagement(script)

        ConfigurationHelper configHelper =
            ConfigurationHelper.loadStepDefaults(this)
                               .mixinGeneralConfig(script.commonPipelineEnvironment, generalConfigurationKeys)
                               .mixinStageConfig(script.commonPipelineEnvironment, parameters.stageName?:env.STAGE_NAME, stepConfigurationKeys)
                               .mixinStepConfig(script.commonPipelineEnvironment, stepConfigurationKeys)
                               .mixin(parameters, parameterKeys)
<<<<<<< HEAD
=======
                               .withMandatoryProperty('endpoint')
>>>>>>> 00a2e088
                               .withMandatoryProperty('applicationId')
                               .withMandatoryProperty('changeManagement/changeDocumentLabel')
                               .withMandatoryProperty('changeManagement/clientOpts')
                               .withMandatoryProperty('changeManagement/credentialsId')
                               .withMandatoryProperty('changeManagement/endpoint')
                               .withMandatoryProperty('changeManagement/git/from')
                               .withMandatoryProperty('changeManagement/git/to')
                               .withMandatoryProperty('changeManagement/git/format')
                               .withMandatoryProperty('filePath')
                               .withMandatoryProperty('transportRequestId')

        Map configuration = configHelper.use()

        def changeDocumentId = configuration.changeDocumentId

        if(changeDocumentId?.trim()) {

          echo "[INFO] ChangeDocumentId '${changeDocumentId}' retrieved from parameters."

        } else {

          echo "[INFO] Retrieving ChangeDocumentId from commit history [from: ${configuration.changeManagement.git.from}, to: ${configuration.changeManagement.git.to}]." +
               "Searching for pattern '${configuration.changeManagement.changeDocumentLabel}'. Searching with format '${configuration.changeManagement.git.format}'."

            try {
                changeDocumentId = cm.getChangeDocumentId(
                                                  configuration.changeManagement.git.from,
                                                  configuration.changeManagement.git.to,
                                                  configuration.changeManagement.changeDocumentLabel,
                                                  configuration.changeManagement.git.format
                                                 )

                echo "[INFO] ChangeDocumentId '${changeDocumentId}' retrieved from commit history"

            } catch(ChangeManagementException ex) {
                echo "[WARN] Cannot retrieve changeDocumentId from commit history: ${ex.getMessage()}."
            }
        }

        def transportRequestId = configuration.transportRequestId

        if(transportRequestId?.trim()) {

          echo "[INFO] Transport request id '${transportRequestId}' retrieved from parameters."

        } else {

          echo "[INFO] Retrieving transport request id from commit history [from: ${configuration.gitFrom}, to: ${configuration.gitTo}]." +
               " Searching for pattern '${configuration.gitTransportRequestLabel}'. Searching with format '${configuration.gitFormat}'."

            try {
                transportRequestId = cm.getTransportRequestId(
                                                  configuration.gitFrom,
                                                  configuration.gitTo,
                                                  configuration.gitTransportRequestLabel,
                                                  configuration.gitFormat
                                                 )

                echo "[INFO] Transport request id '${transportRequestId}' retrieved from commit history"

            } catch(ChangeManagementException ex) {
                echo "[WARN] Cannot retrieve transportRequestId from commit history: ${ex.getMessage()}."
            }
        }

        configuration = configHelper
                           .mixin([changeDocumentId: changeDocumentId?.trim() ?: null,
                                   transportRequestId: transportRequestId?.trim() ?: null], ['changeDocumentId', 'transportRequestId'] as Set)
                           .withMandatoryProperty('changeDocumentId',
                               "Change document id not provided (parameter: \'changeDocumentId\' or via commit history).")
                           .withMandatoryProperty('transportRequestId',
                               "Transport request id not provided (parameter: \'transportRequestId\' or via commit history).")
                           .use()

        echo "[INFO] Uploading file '${configuration.filePath}' to transport request '${configuration.transportRequestId}' of change document '${configuration.changeDocumentId}'."

        withCredentials([usernamePassword(
            credentialsId: configuration.changeManagement.credentialsId,
            passwordVariable: 'password',
            usernameVariable: 'username')]) {

            try {
                cm.uploadFileToTransportRequest(configuration.changeDocumentId,
                                                configuration.transportRequestId,
                                                configuration.applicationId,
                                                configuration.filePath,
                                                configuration.changeManagement.endpoint,
                                                username,
                                                password,
                                                configuration.changeManagement.clientOpts)
            } catch(ChangeManagementException ex) {
                throw new AbortException(ex.getMessage())
            }
        }

        echo "[INFO] File '${configuration.filePath}' has been successfully uploaded to transport request '${configuration.transportRequestId}' of change document '${configuration.changeDocumentId}'."
    }
}<|MERGE_RESOLUTION|>--- conflicted
+++ resolved
@@ -12,18 +12,7 @@
 @Field def STEP_NAME = 'transportRequestUploadFile'
 
 @Field Set generalConfigurationKeys = [
-<<<<<<< HEAD
     'changeManagement',
-=======
-    'credentialsId',
-    'cmClientOpts',
-    'endpoint',
-    'gitFrom',
-    'gitTo',
-    'gitChangeDocumentLabel',
-    'gitTransportRequestLabel',
-    'gitFormat'
->>>>>>> 00a2e088
   ]
 
 @Field Set parameterKeys = generalConfigurationKeys.plus([
@@ -48,10 +37,6 @@
                                .mixinStageConfig(script.commonPipelineEnvironment, parameters.stageName?:env.STAGE_NAME, stepConfigurationKeys)
                                .mixinStepConfig(script.commonPipelineEnvironment, stepConfigurationKeys)
                                .mixin(parameters, parameterKeys)
-<<<<<<< HEAD
-=======
-                               .withMandatoryProperty('endpoint')
->>>>>>> 00a2e088
                                .withMandatoryProperty('applicationId')
                                .withMandatoryProperty('changeManagement/changeDocumentLabel')
                                .withMandatoryProperty('changeManagement/clientOpts')
@@ -61,7 +46,6 @@
                                .withMandatoryProperty('changeManagement/git/to')
                                .withMandatoryProperty('changeManagement/git/format')
                                .withMandatoryProperty('filePath')
-                               .withMandatoryProperty('transportRequestId')
 
         Map configuration = configHelper.use()
 
