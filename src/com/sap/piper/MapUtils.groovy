package com.sap.piper

import com.cloudbees.groovy.cps.NonCPS

class MapUtils implements Serializable {
    @NonCPS
    static boolean isMap(object){
        return object in Map
    }

    @NonCPS
    static Map pruneNulls(Map m) {

        Map result = [:]

        m = m ?: [:]

        for(def e : m.entrySet())
            if(isMap(e.value))
                result[e.key] = pruneNulls(e.value)
            else if(e.value != null)
                result[e.key] = e.value
        return result
    }


    @NonCPS
    static Map merge(Map base, Map overlay) {

        Map result = [:]

        base = base ?: [:]

        result.putAll(base)

        for(def e : overlay.entrySet())
            result[e.key] = isMap(e.value) ? merge(base[e.key], e.value) : e.value

        return result
    }

    /**
     * @param m The map to which the changed denoted by closure <code>strategy</code>
     *        should be applied.
     *        The strategy is also applied to all sub-maps contained as values
     *        in <code>m</code> in a recursive manner.
     * @param strategy Strategy applied to all non-map entries
     */
    @NonCPS
    static void traverse(Map m, Closure strategy) {

        def updates = [:]
        for(def e : m.entrySet()) {
            if(isMap(e.value)) {
                traverse(e.getValue(), strategy)
            }
            else {
                // do not update the map while it is traversed. Depending
                // on the map implementation the behavior is undefined.
                updates.put(e.getKey(), strategy(e.getValue()))
            }
        }
        m.putAll(updates)
    }

<<<<<<< HEAD
    static private def getByPath(Map m, def key) {
        if (m == null) return null

        List path = key instanceof String ? key.tokenize('/') : key

        def value = m[path.head()]

        if (path.size() == 1) return value
        if (value in Map) return getByPath(value, path.tail())

        return null
=======
    /*
     * Provides a new map with the same content like the original map.
     * Nested Collections and Maps are copied. Values with are not
     * Collections/Maps are not copied/cloned.
     * &lt;paranoia&gt;&/ltThe keys are also not copied/cloned, even if they are
     * Maps or Collections;paranoia&gt;
     */
    static deepCopy(Map original) {
        Map copy = [:]
        for (def e : original.entrySet()) {
            if(e.value == null) {
                copy.put(e.key, e.value)
            } else {
                copy.put(e.key, deepCopy(e.value))
            }
        }
        copy
    }

    /* private */ static deepCopy(Set original) {
        Set copy = []
        for(def e : original)
            copy << deepCopy(e)
        copy
    }

    /* private */ static deepCopy(List original) {
        List copy = []
        for(def e : original)
            copy << deepCopy(e)
        copy
    }

    /*
     * In fact not a copy, but a catch all for everything not matching
     * with the other signatures
     */
    /* private */ static deepCopy(def original) {
        original
>>>>>>> ed328b75
    }
}<|MERGE_RESOLUTION|>--- conflicted
+++ resolved
@@ -63,7 +63,6 @@
         m.putAll(updates)
     }
 
-<<<<<<< HEAD
     static private def getByPath(Map m, def key) {
         if (m == null) return null
 
@@ -75,7 +74,8 @@
         if (value in Map) return getByPath(value, path.tail())
 
         return null
-=======
+    }
+  
     /*
      * Provides a new map with the same content like the original map.
      * Nested Collections and Maps are copied. Values with are not
@@ -115,6 +115,5 @@
      */
     /* private */ static deepCopy(def original) {
         original
->>>>>>> ed328b75
     }
 }