package com.sap.piper.integration

import com.sap.piper.JsonUtils

class TransportManagementService implements Serializable {

    final Script script
    final Map config

    def jsonUtils = new JsonUtils()

    TransportManagementService(Script script, Map config) {
        this.script = script
        this.config = config
    }

    def authentication(String uaaUrl, String oauthClientId, String oauthClientSecret) {
        echo("OAuth Token retrieval started.")

        if (config.verbose) {
            echo("UAA-URL: '${uaaUrl}', ClientId: '${oauthClientId}''")
        }

        def encodedUsernameColonPassword = "${oauthClientId}:${oauthClientSecret}".bytes.encodeBase64().toString()
        def urlEncodedFormData = "grant_type=password&" +
            "username=${urlEncodeAndReplaceSpace(oauthClientId)}&" +
            "password=${urlEncodeAndReplaceSpace(oauthClientSecret)}"

        def parameters = [
            url          : "${uaaUrl}/oauth/token/?grant_type=client_credentials&response_type=token",
            httpMode     : "POST",
            requestBody  : urlEncodedFormData,
            customHeaders: [
                [
                    maskValue: false,
                    name     : 'Content-Type',
                    value    : 'application/x-www-form-urlencoded'
                ],
                [
                    maskValue: true,
                    name     : 'authorization',
                    value    : "Basic ${encodedUsernameColonPassword}"
                ]
            ]
        ]

        def response = sendApiRequest(parameters)
        echo("OAuth Token retrieved successfully.")

        return jsonUtils.jsonStringToGroovyObject(response).access_token

    }


    def uploadFile(String url, String token, String file, String namedUser) {

        echo("File upload started.")

        if (config.verbose) {
            echo("URL: '${url}', File: '${file}'")
        }

<<<<<<< HEAD
        script.sh """#!/bin/sh -e
                curl -H 'Authorization: Bearer ${token}' -F 'file=@${file}' -F 'namedUser=${namedUser}' -o responseFileUpload.txt  --fail '${url}/v2/files/upload'
            """
=======
        def httpResponse = script.sh returnStdout: true,
            script: """#!/bin/sh -e
                        curl -H 'Authorization: Bearer ${token}' -F 'file=@${file}' -F 'namedUser=${namedUser}' -o responseFileUpload.txt --write-out '%{http_code}' --fail '${url}/v2/files/upload'
                    """

        if (httpResponse.toInteger() < 200 || httpResponse.toInteger() >= 300) {
            script.error "[TransportManagementService] File upload failed. HTTP-Status: ${httpResponse}"
        }
>>>>>>> 86b83087

        def responseContent = script.readFile("responseFileUpload.txt")

        if (config.verbose) {
            echo("${responseContent}")
        }

        echo("File upload successful.")

        return jsonUtils.jsonStringToGroovyObject(responseContent)

    }


    def uploadFileToNode(String url, String token, String nodeName, int fileId, String description, String namedUser) {

        echo("Node upload started.")

        if (config.verbose) {
            echo("URL: '${url}', NodeName: '${nodeName}', FileId: '${fileId}''")
        }

        def bodyMap = [nodeName: nodeName, contentType: 'MTA', description: description, storageType: 'FILE', namedUser: namedUser, entries: [[uri: fileId]]]

        def parameters = [
            url          : "${url}/v2/nodes/upload",
            httpMode     : "POST",
            contentType  : 'APPLICATION_JSON',
            requestBody  : jsonUtils.groovyObjectToPrettyJsonString(bodyMap),
            customHeaders: [
                [
                    maskValue: true,
                    name     : 'authorization',
                    value    : "Bearer ${token}"
                ]
            ]
        ]

        def response = sendApiRequest(parameters)
        echo("Node upload successful.")

        return jsonUtils.jsonStringToGroovyObject(response)

    }

    private sendApiRequest(parameters) {
        def defaultParameters = [
            acceptType            : 'APPLICATION_JSON',
            quiet                 : !config.verbose,
            consoleLogResponseBody: !config.verbose,
            ignoreSslErrors       : true,
            validResponseCodes    : "100:399"
        ]

        def response = script.httpRequest(defaultParameters + parameters)

        if (config.verbose) {
            echo("Received response '${response.content}' with status ${response.status}.")
        }

        return response.content
    }

    private echo(message) {
        script.echo "[${getClass().getSimpleName()}] ${message}"
    }

    private static String urlEncodeAndReplaceSpace(String data) {
        return URLEncoder.encode(data, "UTF-8").replace('%20', '+')
    }

}<|MERGE_RESOLUTION|>--- conflicted
+++ resolved
@@ -60,20 +60,9 @@
             echo("URL: '${url}', File: '${file}'")
         }
 
-<<<<<<< HEAD
         script.sh """#!/bin/sh -e
                 curl -H 'Authorization: Bearer ${token}' -F 'file=@${file}' -F 'namedUser=${namedUser}' -o responseFileUpload.txt  --fail '${url}/v2/files/upload'
             """
-=======
-        def httpResponse = script.sh returnStdout: true,
-            script: """#!/bin/sh -e
-                        curl -H 'Authorization: Bearer ${token}' -F 'file=@${file}' -F 'namedUser=${namedUser}' -o responseFileUpload.txt --write-out '%{http_code}' --fail '${url}/v2/files/upload'
-                    """
-
-        if (httpResponse.toInteger() < 200 || httpResponse.toInteger() >= 300) {
-            script.error "[TransportManagementService] File upload failed. HTTP-Status: ${httpResponse}"
-        }
->>>>>>> 86b83087
 
         def responseContent = script.readFile("responseFileUpload.txt")
 
