--- conflicted
+++ resolved
@@ -33,16 +33,12 @@
     return sh(returnStdout: true, script: 'git rev-parse HEAD').trim()
 }
 
-<<<<<<< HEAD
-String[] extractLogLines(String filter = '', String from = 'origin/master', String to = 'HEAD', String format = '%b') {
-=======
 String[] extractLogLines(
     String filter = '',
     String from = 'origin/master',
     String to = 'HEAD',
     String format = '%b'
 ) {
->>>>>>> 22b1e9e1
 
     // Checks below: there was an value provided from outside, but the value was null.
     // Throwing an exception is more transparent than making a fallback to the defaults
